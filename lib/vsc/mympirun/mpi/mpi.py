#
# Copyright 2011-2016 Ghent University
#
# This file is part of vsc-mympirun,
# originally created by the HPC team of Ghent University (http://ugent.be/hpc/en),
# with support of Ghent University (http://ugent.be/hpc),
# the Flemish Supercomputer Centre (VSC) (https://www.vscentrum.be),
# the Flemish Research Foundation (FWO) (http://www.fwo.be/en)
# and the Department of Economy, Science and Innovation (EWI) (http://www.ewi-vlaanderen.be/en).
#
# https://github.com/hpcugent/vsc-mympirun
#
# vsc-mympirun is free software: you can redistribute it and/or modify
# it under the terms of the GNU General Public License as published by
# the Free Software Foundation v2.
#
# vsc-mympirun is distributed in the hope that it will be useful,
# but WITHOUT ANY WARRANTY; without even the implied warranty of
# MERCHANTABILITY or FITNESS FOR A PARTICULAR PURPOSE.  See the
# GNU General Public License for more details.
#
# You should have received a copy of the GNU General Public License
# along with vsc-mympirun.  If not, see <http://www.gnu.org/licenses/>.
#
"""
Base MPI class, all actual classes should inherit from this one

@author: Stijn De Weirdt
@author: Jeroen De Clerck
"""

import os
import random
import re
import resource
import shutil
import socket
import stat
import string
import subprocess
import time

from IPy import IP

from vsc.utils.fancylogger import getLogger
from vsc.utils.missing import get_subclasses, nub
from vsc.utils.run import run_simple, run_to_file, run_async_to_stdout

# part of the directory that contains the installed fakes
INSTALLATION_SUBDIRECTORY_NAME = '(VSC-tools|(?:vsc-)?mympirun)'
# the fake subdir to contain the fake mpirun symlink
# also hardcoded in setup.py !
FAKE_SUBDIRECTORY_NAME = 'fake'

LOGGER = getLogger()


def what_mpi(name):
    """
    Return the path of the selected mpirun and its class.

    @param name: The name of the executable used to run mympirun

    @return: A triplet containing the following variables:
      - The path to the executable used to run mympirun (should be the path to an mpirun implementation)
      - The corresponding python class of the MPI variant
      - The python classes of the supported MPI flavors (from the various .py files in mympirun/mpi)
    """

<<<<<<< HEAD
    supp_mpi_impl = get_subclasses(MPI)  # supported MPI implementations
=======
    # The coupler is also a subclass of MPI, but it isn't and MPI implementation
    supp_mpi_impl = [x for x in get_subclasses(MPI) if x.__name__ != 'Coupler']  # supported MPI implementations
>>>>>>> 6eabba7a

    # remove fake mpirun from $PATH
    stripfake()

    # get the path of the mpirun executable
    mpirun_path = which('mpirun')
    if mpirun_path is None:
        # no MPI implementation installed
        LOGGER.warn("no mpirun command found")
        return None, None, supp_mpi_impl

    scriptname = os.path.basename(os.path.abspath(name))

    # check if mympirun was called by a known mpirun alias (like
    # ompirun for OpenMPI or mhmpirun for mpich)
    for mpi in supp_mpi_impl:
        if mpi._is_mpiscriptname_for(scriptname):
            LOGGER.debug("%s was used to call mympirun", scriptname)
            return scriptname, mpi, supp_mpi_impl

    # mympirun was not called through a known alias, so find out which MPI
    # implementation the user has installed
    for mpi in supp_mpi_impl:
        if mpi._is_mpirun_for(mpirun_path):
            return scriptname, mpi, supp_mpi_impl

    # no specific flavor found, default to mpirun_path
    LOGGER.warn("The executable that called mympirun (%s) isn't supported"
                ", defaulting to %s", name, mpirun_path)
    return mpirun_path, None, supp_mpi_impl


def stripfake():
    """
    If the user loaded the vsc-mympirun module but called mpirun, some $PATH trickery catches the attempt.
    This function removes the fake path trickery from $PATH (assumes (VSC-tools|mympirun)/1.0.0/bin/fake).
    """

    LOGGER.debug("PATH before stripfake(): %s", os.environ['PATH'])

    # compile a regex that matches the faked mpirun
    reg_fakepath = re.compile(
        r"" + os.sep.join(['.*?',
                           INSTALLATION_SUBDIRECTORY_NAME + '.*?',
                           'bin',
                           '%(fake_subdir)s(%(sep)s[^%(sep)s]*)?$' %
                           {
                               'fake_subdir': FAKE_SUBDIRECTORY_NAME,
                               'sep': os.sep
                           }
                          ]))

    oldpath = os.environ.get('PATH', '').split(os.pathsep)

    # remove all $PATH elements that match the fakepath regex
    os.environ['PATH'] = os.pathsep.join([x for x in oldpath if not reg_fakepath.match(x)])

    LOGGER.debug("PATH after stripfake(): %s", os.environ['PATH'])
    return


def which(cmd):
    """
    Return (first) path in $PATH for specified command, or None if command is not found.

    taken from easybuild/tools/filetools.py, 6/7/2016
    """
    paths = os.environ.get('PATH', '').split(os.pathsep)
    for path in paths:
        cmd_path = os.path.join(path, cmd)
        # only accept path is command is there, and both readable and executable
        if os.access(cmd_path, os.R_OK | os.X_OK):
            LOGGER.info("Command %s found at %s", cmd, cmd_path)
            return cmd_path
    LOGGER.warning("Could not find command '%s' (with permissions to read/execute it) in $PATH (%s)", cmd, paths)
    return None


class MPI(object):

    """
    Base MPI class to generate the mpirun command line.

    To add a new MPI class just create a new class that extends the MPI class, see http://stackoverflow.com/q/456672
    """

    RUNTIMEOPTION = None

    _mpirun_for = []
    _mpiscriptname_for = []
    _mpirun_version = None

    MPIRUN_LOCALHOSTNAME = 'localhost'

    HYDRA = None
    HYDRA_LAUNCHER_NAME = "launcher"

    DEVICE_LOCATION_MAP = {'ib': '/dev/infiniband', 'det': '/dev/det', 'shm': '/dev/shm', 'socket': None}
    DEVICE_ORDER = ['ib', 'det', 'shm', 'socket']
    DEVICE_MPIDEVICE_MAP = {'ib': 'rdma', 'det': 'det', 'shm': 'shm', 'socket': 'socket'}

    NETMASK_TYPE_MAP = {'ib': 'ib', 'det': 'eth', 'shm': 'eth', 'socket': 'eth'}

    PINNING_OVERRIDE_METHOD = 'numactl'

    REMOTE_OPTION_TEMPLATE = "--rsh=%(rsh)s"
    MPDBOOT_OPTIONS = []
    MPDBOOT_SET_INTERFACE = True

    MPIEXEC_TEMPLATE_GLOBAL_OPTION = "-genv %(name)s '%(value)s'"
    OPTS_FROM_ENV_TEMPLATE = "-x '%(name)s'"
    MPIEXEC_OPTIONS = []

    MODULE_ENVIRONMENT_VARIABLES = ['MODULEPATH', 'LOADEDMODULES', 'MODULESHOME']

    OPTS_FROM_ENV_BASE = ['LD_LIBRARY_PATH', 'PATH', 'PYTHONPATH', 'CLASSPATH', 'LD_PRELOAD', 'PYTHONUNBUFFERED']
    OPTS_FROM_ENV_BASE_PREFIX = ['OMP', 'MKL', 'KMP', 'DAPL', 'PSM', 'IPATH', 'TMI', 'PSC', 'O64', 'VSMP']
    OPTS_FROM_ENV_FLAVOR_PREFIX = []  # to be set per flavor

    def __init__(self, options, cmdargs, **kwargs):
        if not hasattr(self, 'log'):
            self.log = getLogger(self.__class__.__name__)
        self.options = options
        self.cmdargs = cmdargs

        self.device = None

        self.hydra_info = None
        self.has_hydra = self._has_hydra()

        self.netmasktype = None
        self.netmask = None

        self.mympirundir = None

        self.mpdboot_node_filename = None
        self.mpdboot_options = None
        self.mpdboot_totalnum = None
        self.mpdboot_localhost_interface = None

        self.mpiexec_node_filename = None
        self.mpiexec_options = None
        self.mpiexec_global_options = {}
        self.mpiexec_opts_from_env = []  # list of variables

        self.mpirun_cmd = None

        self.pinning_override_type = getattr(self.options, 'overridepin', None)

        super(MPI, self).__init__(**kwargs)

        # sanity checks
        if getattr(self, 'sched_id', None) is None:
            self.log.raiseException("__init__: sched_id is None (should be set by one of the Sched classes)")

        if not self.cmdargs:
            self.log.raiseException("__init__: no executable or command provided")

    # factory methods for MPI
    @classmethod
    def _is_mpirun_for(cls, mpirun_path):
        """
        Check if this class provides support for the mpirun that was called.

        @param cls: the class that calls this function
        @param mpirun_path: the path to the mpirun aka `which mpirun`

        @return: true if $mpirun_path is defined as an mpirun implementation of $cls
        """

        # regex matches "cls._mpirun_for/version number"
        reg = re.compile(r"(?:%s)%s(\d+(?:(?:\.|-)\d+(?:(?:\.|-)\d+\S+)?)?)" %
                         ("|".join(cls._mpirun_for), os.sep))
        reg_match = reg.search(mpirun_path)
        LOGGER.debug("_is_mpisrun_for(), reg_match: %s", reg_match)

        if reg_match:
            if cls._mpirun_version is None:
                LOGGER.debug("no mpirun version provided, skipping version check")
                return True
            else:
                # do version check (reg_match.group(1) is the version number)
                LOGGER.debug("checking if mpirun version is equal or greater than required")
                return cls._mpirun_version(reg_match.group(1))
        else:
            return False

    @classmethod
    def _is_mpiscriptname_for(cls, scriptname):
        """
        Check if this class provides support for scriptname.

        @param cls: the class that calls this function
        @param scriptname: the executable that called mympirun

        @return: true if $scriptname is defined as an mpiscriptname of $cls
        """

        return scriptname in cls._mpiscriptname_for

    # other general functionality
    def _has_hydra(self):
        """Has HYDRA or not"""
        return self.HYDRA

    ### main ###
    def main(self):
        """Main method"""
        self.prepare()

        self.make_mpdboot()

        # prepare these separately
        self.set_mpiexec_global_options()
        self.set_mpiexec_opts_from_env()

        self.set_mpiexec_options()

        self.make_mpirun()

        # actual execution
        for runfunc, cmd in self.mpirun_prepare_execution():
            self.log.debug("main: going to execute cmd %s", " ".join(cmd))
            exitcode, _ = runfunc(cmd)
            if exitcode > 0:
                self.cleanup()
                self.log.raiseException("main: exitcode %s > 0; cmd %s" % (exitcode, cmd))
                break

        self.cleanup()

    ### BEGIN prepare ###
    def prepare(self):
        """Collect information to create the commands."""
        self.check_usable_cpus()
        self.check_limit()

        self.set_omp_threads()

        self.set_netmask()

        self.make_node_file()

        self.set_pinning()

    def check_usable_cpus(self):
        """Check and log if non-standard cpus (eg due to cpusets)."""
        if not self.cores_per_node == len(self.cpus):
            self.log.info("check_usable_cpus: non-standard cpus found: requested ppn %s, found cpus %s, usable cpus %s",
                          self.ppn, self.cores_per_node, len(self.cpus))

    def check_limit(self):
        """Check if the softlimit of the stack exceeds 1MB, if it doesn't, show an error."""
        soft, _ = resource.getrlimit(resource.RLIMIT_STACK)  # in bytes
        if soft > -1 and soft < 1024 * 1024:
            # non-fatal
            self.log.error("Stack size %s%s too low? Increase with ulimit -s unlimited", soft, 'kB')

    def set_omp_threads(self):
        """
        Sets ompthreads to the amount of threads every MPI process should use.

        For example, with hybrid 2 every MPI process should have a total 2 threads (each on a seperate processors).
        This way each node will have 8 MPI processes (assuming ppn is 16). Will default to 1 if hybrid is disabled.
        """
        if 'OMP_NUM_THREADS' in os.environ:
            threads = os.environ['OMP_NUM_THREADS']
        else:
            if not self.options.hybrid:
                threads = 1
            else:
                threads = max(self.ppn // self.options.hybrid, 1)

        self.log.debug("Set OMP_NUM_THREADS to %s", threads)

        os.environ['OMP_NUM_THREADS'] = str(threads)

        setattr(self.options, 'ompthreads', threads)

    def set_netmask(self):
        """
        Set self.netmask to a list containing (ip address/netmask).

        Based on the hosts IP address (from ip addr show) and the selected netmasktype from select_device.
        """
        if self.netmasktype is None:
            self.select_device()

        device_ip_reg_map = {
            'eth': r"ether.*?\n.*?inet\s+(\d+\.\d+.\d+.\d+/\d+)",
            'ib': r"infiniband.*?\n.*?inet\s+(\d+\.\d+.\d+.\d+/\d+)",
            }

        if self.netmasktype not in device_ip_reg_map:
            self.log.raiseException("set_netmask: can't get netmask for %s: unknown mode (device_ip_reg_map %s)" %
                                    (self.netmasktype, device_ip_reg_map))

        cmd = "/sbin/ip addr show"
        exitcode, out = run_simple(cmd)
        if exitcode > 0:
            self.log.raiseException("set_netmask: failed to run cmd %s, ec: %s" % (cmd, exitcode))

        reg = re.compile(device_ip_reg_map[self.netmasktype])
        if not reg.search(out):
            self.log.raiseException("set_netmask: can't get netmask for %s: no matches found (reg %s out %s)" %
                                    (self.netmasktype, device_ip_reg_map[self.netmasktype], out))

        res = []
        for ipaddr_mask in reg.finditer(out):
            ip_info = IP(ipaddr_mask.group(1), make_net=True)
            network_netmask = "%s/%s" % (ip_info.net(), ip_info.netmask())
            res.append(network_netmask)
            self.log.debug("set_netmask: convert ipaddr_mask %s into network_netmask %s",
                           ipaddr_mask.group(1), network_netmask)

        self.log.debug("set_netmask: return complete netmask %s", res)
        if res:
            self.netmask = os.pathsep.join(res)

    def select_device(self, force=False):
        """
        Select a device (such as infiniband), either with command line arguments or the best available.
        See DEVICE_ORDER for order of preference.
        """
        if self.device is not None and not force:
            self.log.debug("select_device: device already set: %s", self.device)
            return

        founddev = None
        if getattr(self.options, 'rdma', None):
            founddev = 'ib'
            self.set_device(founddev)

        elif getattr(self.options, 'socket', None):
            founddev = 'socket'
            self.set_device(founddev)

        else:
            for dev in self.DEVICE_ORDER:
                if dev in ('shm',):
                    # only use shm if a single node is used
                    if len(nub(self.nodes)) > 1:
                        continue

                path = self.DEVICE_LOCATION_MAP[dev]
                if path is None or os.path.exists(path):
                    founddev = dev
                    self.device = self.DEVICE_MPIDEVICE_MAP[dev]
                    self.log.debug("select_device: found path %s for device %s", path, self.device)
                    break

        if self.device is None:
            self.log.raiseException("select_device: failed to set device.")

        self.netmasktype = self.NETMASK_TYPE_MAP[founddev]
        self.log.debug("select_device: set netmasktype %s for device %s (founddev %s)",
                       self.netmasktype, self.device, founddev)

    def set_device(self, founddev):
        """Set self.device to founddev, but doublecheck if the path to this device actually exists """
        self.device = self.DEVICE_MPIDEVICE_MAP[founddev]
        path = self.DEVICE_LOCATION_MAP[founddev]
        if path is None or not os.path.exists(path):
            self.log.warning("Forcing device %s (founddevice %s), but path %s not found.",
                             self.device, founddev, path)

    def make_node_file(self):
        """
        Make a nodefile and mpdbootfile.

        Parses the list of nodes that run an MPI process and writes this information to a nodefile.
        Also parses the list of unique nodes and writes this information to a mpdbootfile
        (based on hyrda and universe options).
        """
        self.make_mympirundir()

        if self.mpinodes is None:
            self.set_mpinodes()

        nodetxt = "\n".join(self.mpinodes + [''])

        mpdboottxt = ""
        for node in nub(self.nodes):
            txt = node
            if not self.has_hydra:
                if self.options.universe is not None and self.options.universe > 0:
                    txt += ":%s" % self.get_universe_ncpus()
                txt += " ifhn=%s" % node

            mpdboottxt += "%s\n" % txt

        try:
            nodefn = os.path.join(self.mympirundir, 'nodes')
            open(nodefn, 'w').write(nodetxt)
            self.mpiexec_node_filename = nodefn
            self.log.debug("make_node_file: wrote nodefile %s:\n%s", nodefn, nodetxt)

            mpdfn = os.path.join(self.mympirundir, 'mpdboot')
            open(mpdfn, 'w').write(mpdboottxt)
            self.mpdboot_node_filename = mpdfn
            self.log.debug("make_node_file: wrote mpdbootfile %s:\n%s", mpdfn, mpdboottxt)
        except Exception:
            self.log.raiseException('make_node_file: failed to write nodefile %s mpbboot nodefile %s' % (nodefn, mpdfn))

    def get_universe_ncpus(self):
        """Return ppn for universe"""
        return self.mpiprocesspernode

    def make_mympirundir(self):
        """
        Make a dir called .mympirun_id_timestamp in either the given basepath or $HOME.

        Temporary files such as the nodefile will be written to this directory.
        Allows for easy cleanup after finishing the script.
        """
        basepath = getattr(self.options, 'basepath', None)
        if basepath is None:
            basepath = os.environ['HOME']
        if not os.path.exists(basepath):
            self.log.raiseException("make_mympirun_dir: basepath %s should exist." % basepath)

        basedir = os.path.join(basepath, '.mympirun')
        destdir = os.path.join(basedir, "%s_%s" % (self.sched_id, time.strftime("%Y%m%d_%H%M%S")))
        if not os.path.exists(destdir):
            try:
                os.makedirs(destdir)
            except os.error:
                self.log.raiseException('make_mympirun_dir: failed to make job dir %s' % destdir)

        self.log.debug("make_mympirun_dir: tmp mympirundir %s", destdir)
        self.mympirundir = destdir

    ### BEGIN pinning ###
    def set_pinning(self):
        """
        set disablempipin to True or False depending on the command line options 'disablempipin' and 'overridepin'

        When set to True, will disable the MPI flavor's native pinning method
        """

        # short circuit the call for self.options.disablempipin
        if not hasattr(self.options, 'disablempipin') or self.options.disablempipin is None:
            setattr(self.options, 'disablempipin', True)

        if self.pinning_override_type is not None:
            self.log.debug("set_pinning: overriding pin type to %s, disablempipin set to False", self.pinning_override_type)
            self.options.disablempipin = False
        else:
            self.log.debug("set_pinning: disablempipin %s", self.options.disablempipin)

    ### BEGIN mpdboot ###
    def make_mpdboot(self):
        """
        Make the mpdboot configuration.

        Read a password from ~/.mpd.conf (if this does not exist, create it).
        """
        # check .mpd.conf existence
        mpdconffn = os.path.expanduser('~/.mpd.conf')
        if not os.path.exists(mpdconffn):
            self.log.warning(("make_mpdboot: mpd.conf file not found at %s. Creating this file "
                              "(text file with minimal entry 'password=<somesecretpassword>')"), mpdconffn)
            mpdconff = open(mpdconffn, 'w')
            mpdconff.write("password=%s" % ''.join(random.choice(string.ascii_uppercase + string.digits)
                                                   for x in range(10)))
            mpdconff.close()
            # set correct permissions on this file.
            os.chmod(mpdconffn, stat.S_IREAD)

        self.set_mpdboot_localhost_interface()

        self.make_mpdboot_options()

        self.log.debug("make_mpdboot set options %s", self.mpdboot_options)

    def set_mpdboot_localhost_interface(self):
        """Sets mpdboot_localhost_interface to the first result of get_localhosts()."""
        localhosts = self.get_localhosts()
        if len(localhosts) > 1:
            self.log.warning(("set_mpdboot_localhost_interface: more then one match for localhost from unique nodes "
                              " found %s, using 1st."), localhosts)
        nodename, iface = localhosts[0]  # take the first one
        self.log.debug("set_mpdboot_localhost_interface: mpd localhost interface %s found for %s", iface, nodename)
        self.mpdboot_localhost_interface = (nodename, iface)

    def get_localhosts(self):
        """
        Get the localhost interfaces, based on the hostnames from the nodes in nub(self.nodes).

        Raises Exception if no localhost interface was found.

        @return: the list of interfaces that correspond to the list of unique nodes
        """
        iface_prefix = ['eth', 'em', 'ib', 'wlan']
        reg_iface = re.compile(r'((?:%s)\d+(?:\.\d+)?(?::\d+)?|lo)' % '|'.join(iface_prefix))

        # iterate over unique nodes and get their interfaces
        # add the found interface to res if it matches reg_iface
        res = []
        for idx, nodename in enumerate(nub(self.nodes)):
            ip = socket.gethostbyname(nodename)
            cmd = "/sbin/ip -4 -o addr show to %s/32" % ip
            exitcode, out = run_simple(cmd)
            if exitcode == 0:
                regex = reg_iface.search(out)
                if regex:
                    iface = regex.group(1)
                    self.log.debug("get_localhost idx %s: localhost interface %s found for %s (ip: %s)",
                                   idx, iface, nodename, ip)

                    res.append((nodename, iface))
                else:
                    self.log.debug("get_localhost idx %s: no interface match for prefixes %s out %s",
                                   idx, iface_prefix, out)
            else:
                self.log.error("get_localhost idx %s: cmd %s failed with output %s", idx, cmd, out)

        if not res:
            self.log.raiseException("get_localhost: can't find localhost from nodes %s" % nub(self.nodes))
        return res

    def make_mpdboot_options(self):
        """Add various options to mpdboot_options"""

        self.mpdboot_options = self.MPDBOOT_OPTIONS[:]

        # add the mpd nodefile to mpdboot options
        self.mpdboot_options.append("--file=%s" % self.mpdboot_node_filename)

        # add the interface to mpdboot options
        if self.MPDBOOT_SET_INTERFACE:
            if self.has_hydra:
                iface = "-iface %s" % self.mpdboot_localhost_interface[1]
            else:
                iface = "--ifhn=%s" % self.mpdboot_localhost_interface[0]
            self.log.debug('Set mpdboot interface option "%s"', iface)
            self.mpdboot_options.append(iface)
        else:
            self.log.debug('No mpdboot interface option')

        # add the number of mpi processes (aka mpi universe) to mpdboot options
        if self.options.universe is not None and self.options.universe > 0:
            self.mpdboot_options.append("--ncpus=%s" % self.get_universe_ncpus())

        # set verbosity
        if self.options.mpdbootverbose:
            self.mpdboot_options.append("--verbose")

        # mpdboot rsh command
        if not self.has_hydra:
            self.mpdboot_options.append(self.REMOTE_OPTION_TEMPLATE % {'rsh': self.get_rsh()})

    ### BEGIN mpiexec ###
    def set_mpiexec_global_options(self):
        """
        Set mpiexec_global_options.

        Unless explicitly asked not to, will add all environment variables to mpiexec_global_options.
        """
        self.mpiexec_global_options['MKL_NUM_THREADS'] = '1'

        if not self.options.noenvmodules:
            for env_var in self.MODULE_ENVIRONMENT_VARIABLES:
                if env_var in os.environ and env_var not in self.mpiexec_global_options:
                    self.mpiexec_global_options[env_var] = os.environ[env_var]

    def set_mpiexec_opts_from_env(self):
        """
        Get relevant environment variables and append them to mpiexec_opts_from_env

        Gets the union of OPTS_FROM_ENV_BASE and the environment variables that start with a given prefix.
        These will then be parsed and passed to mpiexec as an option
        """

        # get all unique variables that are both in os.environ and in OPTS_FROM_ENV_BASE
        vars_to_pass = nub(filter(os.environ.has_key, self.OPTS_FROM_ENV_BASE))

        for env_prefix in self.OPTS_FROM_ENV_FLAVOR_PREFIX + self.OPTS_FROM_ENV_BASE_PREFIX + self.options.variablesprefix:
            for env_var in os.environ.keys():
                # add all environment variable keys that are equal to <prefix> or start with <prefix>_
                # to mpiexec_opts_from_env, but only if they aren't already in vars_to_pass
                if (env_prefix == env_var or env_var.startswith("%s_" % env_prefix)) and env_var not in vars_to_pass:
                    self.mpiexec_opts_from_env.append(env_var)

    def set_mpiexec_options(self):
        """Add various options to mpiexec_options."""
        self.mpiexec_options = self.MPIEXEC_OPTIONS[:]

        if self.has_hydra:
            self.make_mpiexec_hydra_options()
        else:
            self.mpiexec_options.append("-machinefile %s" % self.mpiexec_node_filename)

        # mpdboot global variables
        self.mpiexec_options += self.get_mpiexec_global_options()

        # number of procs to start
        if self.options.universe is not None and self.options.universe > 0:
            self.mpiexec_options.append("-np %s" % self.options.universe)
        else:
            self.mpiexec_options.append("-np %s" % (self.mpiprocesspernode * len(nub(self.nodes))))

        # pass local env variables to mpiexec
        self.mpiexec_options += self.get_mpiexec_opts_from_env()

    def make_mpiexec_hydra_options(self):
        """Hydra specific mpiexec options."""
        self.get_hydra_info()
        self.mpiexec_options.append("--hostfile %s" % self.mpiexec_node_filename)
        if self.options.branchcount is not None:
            self.mpiexec_options.append("--branch-count %d" % self.options.branchcount)

        # default launcher seems ssh
        if getattr(self, 'HYDRA_RMK', None) is not None:
            rmk = [x for x in self.HYDRA_RMK if x in self.hydra_info.get('rmk', [])]
            if len(rmk) > 0:
                self.log.debug("make_mpiexe_hydra_options: HYDRA: rmk %s, using first", rmk)
                self.mpiexec_options.append("-rmk %s" % rmk[0])
            else:
                self.log.debug("make_mpiexe_hydra_options: no rmk from HYDRA_RMK %s and hydra_info %s",
                               self.HYDRA_RMK, self.hydra_info)
        else:
            launcher = None
            if getattr(self, 'HYDRA_LAUNCHER', None) is not None:
                launcher = [x for x in self.HYDRA_LAUNCHER if x in self.hydra_info.get('launcher', [])]
                if launcher:
                    self.log.debug("make_mpiexec_hydra_options: HYDRA: launcher %s, using first one", launcher)
                else:
                    self.log.debug("make_mpiexe_hydra_options: no launcher from HYDRA_LAUNCHER %s and hydra_info %s",
                                   self.HYDRA_LAUNCHER, self.hydra_info)

            launcher_exec = self.HYDRA_LAUNCHER_EXEC
            if not launcher:
                launcher_exec = self.get_rsh()
            else:
                self.mpiexec_options.append("-%s %s" % (self.HYDRA_LAUNCHER_NAME, launcher[0]))

            if launcher_exec is not None:
                self.log.debug("make_mpiexec_hydra_options: HYDRA using launcher exec %s", launcher_exec)
                self.mpiexec_options.append("-%s-exec %s" % (self.HYDRA_LAUNCHER_NAME, launcher_exec))

    def get_hydra_info(self):
        """Get a dict with hydra info."""
        reg_hydra_info = re.compile(r"^\s+(?P<key>\S[^:\n]*)\s*:(?P<value>.*?)\s*$", re.M)

        cmd = "mpirun -info"
        exitcode, out = run_simple(cmd)
        if exitcode > 0:
            self.log.raiseException("get_hydra_info: failed to run cmd %s: %s" % (cmd, out))

        hydra_info = {}
        for regex in reg_hydra_info.finditer(out):
            key = regex.groupdict()['key']
            if key is None:
                self.log.raiseException("get_hydra_info: failed to get hydra info: missing key in %s (out: %s)" %
                                        (regex.groupdict(), out))
            key = key.strip().lower()
            value = regex.groupdict()['value']
            if value is None:
                self.log.debug("get_hydra_info: failed to get hydra info: missing value in %s (out: %s)" %
                               (regex.groupdict(), out))
                value = ''
            values = [x.strip().strip('"').strip("'") for x in value.split() if x.strip()]
            hydra_info[key] = values
        self.log.debug("get_hydra_info: found info %s", hydra_info)

        keymap = {
            "rmk": r'^resource\s+management\s+kernel.*available',
            "launcher": r'^%s.*available' % self.HYDRA_LAUNCHER_NAME,
            "chkpt": r'^checkpointing.*available',
            }

        self.hydra_info = {}
        for newkey, regtxt in keymap.items():
            reg = re.compile(regtxt, re.I)
            matches = [v for k, v in hydra_info.items() if reg.search(k)]
            if len(matches) == 0:
                continue
            else:
                if len(matches) > 1:
                    self.log.warning("get_hydra_info: more than one match %s found: newkey %s regtxt %s hydrainfo %s",
                                     matches, newkey, regtxt, hydra_info)
                self.hydra_info[newkey] = matches[0]

        self.log.debug("get_hydra_info: filtered info %s", self.hydra_info)

    def get_mpiexec_global_options(self):
        """
        Create the global options to pass to mpiexec.

        Iterates over mpiexec_global_options, and picks the options that aren't already in mpiexec_opts_from_env.
        This way the options that are set with environment variables get a higher priority.

        @return: the final list of options, including the correct command line argument for the mpi flavor
        """
        global_options = []

        for key, val in self.mpiexec_global_options.items():
            if key in self.mpiexec_opts_from_env:
                # environment variable is already set
                self.log.debug("get_mpiexec_global_options: found global option %s in mpiexec_opts_from_env.", key)
            else:
                # insert the keyvalue pair into the correct command line argument
                # the command for setting the environment variable depends on the mpi flavor
                global_options.append(self.MPIEXEC_TEMPLATE_GLOBAL_OPTION % {'name': key, "value": val})

        self.log.debug("get_mpiexec_global_options: template %s return options %s",
                       self.MPIEXEC_TEMPLATE_GLOBAL_OPTION, global_options)
        return global_options

    def get_mpiexec_opts_from_env(self):
        """
        gets the environment variables that should be passed to mpiexec as an option.

        Parses mpiexec_opts_from_env so that the chosen mpi flavor can understand it when it is passed to the
        command line argument.
        """

        self.log.debug("get_mpiexec_opts_from_env: variables (and current value) to pass: %s",
                       [[x, os.environ[x]] for x in self.mpiexec_opts_from_env])

        if '%(commaseparated)s' in self.OPTS_FROM_ENV_TEMPLATE:
            self.log.debug("get_mpiexec_opts_from_env: found commaseparated in template.")
            environment_options = [self.OPTS_FROM_ENV_TEMPLATE %
                                   {'commaseparated': ','.join(self.mpiexec_opts_from_env)}]
        else:
            environment_options = [self.OPTS_FROM_ENV_TEMPLATE %
                                   {'name': x, 'value': os.environ[x]} for x in self.mpiexec_opts_from_env]

        self.log.debug("get_mpiexec_opts_from_env: template %s return options %s",
                       self.OPTS_FROM_ENV_TEMPLATE, environment_options)
        return environment_options

    ### BEGIN mpirun ###
    def make_mpirun(self):
        """Make the mpirun command (or whatever). It typically consists of a mpdboot and a mpiexec part."""

        self.mpirun_cmd = ['mpirun']

        self._make_final_mpirun_cmd()
        if self.options.mpirunoptions is not None:
            self.mpirun_cmd.append(self.options.mpirunoptions)
            self.log.debug("make_mpirun: added user provided options %s", self.options.mpirunoptions)

        if self.pinning_override_type is not None:
            self.mpirun_cmd.append(self.pinning_override())

        # the executable
        # use undocumented subprocess API call to quote whitespace (executed with Popen(shell=True))
        # (see http://stackoverflow.com/questions/4748344/whats-the-reverse-of-shlex-split for alternatives if needed)
        quoted_args_string = subprocess.list2cmdline(self.cmdargs)
        self.log.debug("make_mpirun: adding cmdargs %s (quoted %s)", self.cmdargs, quoted_args_string)
        self.mpirun_cmd.append(quoted_args_string)

    def _make_final_mpirun_cmd(self):
        """
        Create the acual mpirun command.

        Append the mpdboot and mpiexec options to the command.
        """
        self.mpirun_cmd += self.mpdboot_options
        self.mpirun_cmd += self.mpiexec_options

    def pinning_override(self):
<<<<<<< HEAD
        """overriding the pinning method has to be handled by the flavor"""
        self.log.raiseException("pinning_override: not implemented.")
=======
        """
        Create own pinning
          - using taskset or numactl?
          - start the real executable with correct pinning

        There are self.mpiprocesspernode number of processes to start on (self.nruniquenodes * self.ppn) requested slots
        Each node has to accept self.mpiprocesspernode/self.ppn processes over self.ppn number of cpu slots

        Do we assume heterogenous nodes (ie same cpu layout as current node?)
          - We should but in reality we don't because of different cpusets!

        What do we support?
          - packed/compact : all together, ranks close to each other
          - spread: as far away as possible from each other

        Option:
          - threaded (default yes): eg in hybrid, pin on all available cores or just one

        When in this mode, one needs to disable default/native pinning

        There seems no clean way to simply prefix the variables before the real exe
          - some mpirun are binary, others are bash
            - no clean way to pass the variable
              - a simple bash script also resolves the csh problem?

        Simple shell check. This is the login shell of the current user
          - not necessarily the current shell
            - but it is when multinode is used i think (eg startup with ssh)
        """
        variableexpression = self.get_pinning_override_variable()
        if variableexpression is None:
            self.log.raiseException("pinning_override: no variable name found/set.")

        self.log.debug("pinning_override: using variable expression %s as local node rank.", variableexpression)

        rankname = 'MYMPIRUN_LOCALRANK'
        rankmapname = 'MYMPIRUN_LOCALRANK_MAP'

        wrappertxt = "#!/bin/bash\n%s=%s\n" % (rankname, variableexpression)

        # number of local processors
        # - eg numactl -s grep physcpubind
        if not self.ppn == self.cores_per_node:
            self.log.raiseException(("pinning_override: number of found procs %s is different from "
                                     "requested ppn %s. Not yet supported.") % (self.cores_per_node, self.ppn))

        override_type = self.pinning_override_type
        multithread = True
        if override_type.endswith('pin'):
            override_type = override_type[:-3]
            multithread = False
        self.log.debug("pinning_override: type %s multithread %s", override_type, multithread)

        # The whole method is very primitive
        # - assume cpu layout on OS has correct numbering
        # What about pinned threads of threaded apps?
        # - eg use likwid to pin those threads too

        # cores per process
        corespp = self.cores_per_node // self.mpiprocesspernode
        corespp_rest = self.cores_per_node % self.mpiprocesspernode
        if (corespp < 1) or (self.mpiprocesspernode == self.cores_per_node):
            multi = False
            self.log.debug(("pinning_override: exactly one or more than one process for each core: mpi processes: %s "
                            "ppn: %s. Multithreading is disabled."), self.mpiprocesspernode, self.cores_per_node)
        if corespp_rest > 0:
            self.log.debug(("pinning_override: number of mpiprocesses (%s) is not an exact multiple of "
                            "number of procs (%s). Ignoring rest."), self.mpiprocesspernode, self.cores_per_node)

        map_func = None
        if override_type in ('packed', 'compact',):
            if multi:
                # consecutive domains
                map_func = lambda x: "%s-%s" % (x * corespp, (x + 1) * corespp - 1)
            else:
                # consecutive cores
                map_func = lambda x: x
        elif override_type in ('cycle',):
            # eg double with GAMESS
            if multi:
                self.log.raiseException(
                    "pinning_override: trying to set pin type to 'cycle' with multithreading enabled: not supported")
            else:
                map_func = lambda x: (x % self.cores_per_node)
        elif override_type in ('spread',):
            if multi:
                # spread domains
                map_func = lambda x: "%s-%s" % (x * corespp, (x + 1) * corespp - 1)
            else:
                # spread cores
                map_func = lambda x: (x * corespp)
        else:
            self.log.raiseException("pinning_override: unsupported pinning_override_type  %s" %
                                    self.pinning_override_type)

        rankmap = [map_func(x) for x in range(self.mpiprocesspernode)]

        wrappertxt += "%s=(%s)\n" % (rankmapname, ' '.join(rankmap))

        pinning_exe = which(self.PINNING_OVERRIDE_METHOD)  # default numactl
        if not pinning_exe:
            self.log.raiseException("pinning_override: can't find executable %s" % self.PINNING_OVERRIDE_METHOD)

        if self.PINNING_OVERRIDE_METHOD in ('numactl',):
            pinning_exe += ' --physcpubind="${%s[$%s]}"' % (rankmapname, rankname)

        wrappertxt += "%s $@" % pinning_exe
        wrapperpath = os.path.join(self.jobdir, 'pinning_override_wrapper.sh')
        try:
            open(wrapperpath, 'w').write(wrappertxt)
            os.chmod(wrapperpath, stat.S_IRWXU)
            self.log.debug("pinning_override: wrote wrapper file %s:\n%s", wrapperpath, wrappertxt)
        except IOError:
            self.log.raiseException('pinning_override: failed to write wrapper file %s', wrapperpath)

        self.log.debug("pinning_override: pinning_exe %s to wrapper %s", pinning_exe, wrapperpath)

        return wrapperpath

    def get_pinning_override_variable(self):
        """
        Key element is that one needs to know the rank or something similar of each process
          - preferably in environment
            - eg QLogic PSC_MPI_NODE_RANK: this instance is the nth local rank.
          - alternative is small c mpi program with bash wrapper
            - see also likwid-mpirun for alternative example
              - mentions similar OMPI_COMM_WORLD_RANK for OpenMPI and PMI_RANK for IntelMPI
                - local_rank is remainder of myrank diveded by number of nodes?

        This is a bash expression.
          - eg $((x/y)) is also fine
        """
        self.log.raiseException("get_pinning_override_variable: not implemented.")
>>>>>>> 6eabba7a

    def mpirun_prepare_execution(self):
        """
        Make a function that runs mpirun with all arguments correctly set

        @return: a tuple containing the final function and the final command
        """
        def main_runfunc(cmd):
            """The function that will run mpirun"""
            if self.options.output is not None:
                return run_to_file(cmd, filename=self.options.output)
            else:
                return run_async_to_stdout(cmd)

        return [(main_runfunc, self.mpirun_cmd)]

    def cleanup(self):
        """Remove temporary directory (mympirundir)"""
        try:
            shutil.rmtree(self.mympirundir)
            self.log.debug("cleanup: removed mympirundir %s", self.mympirundir)
        except OSError:
            self.log.raiseException("cleanup: cleaning up mympirundir %s failed" % self.mympirundir)<|MERGE_RESOLUTION|>--- conflicted
+++ resolved
@@ -67,12 +67,8 @@
       - The python classes of the supported MPI flavors (from the various .py files in mympirun/mpi)
     """
 
-<<<<<<< HEAD
-    supp_mpi_impl = get_subclasses(MPI)  # supported MPI implementations
-=======
     # The coupler is also a subclass of MPI, but it isn't and MPI implementation
     supp_mpi_impl = [x for x in get_subclasses(MPI) if x.__name__ != 'Coupler']  # supported MPI implementations
->>>>>>> 6eabba7a
 
     # remove fake mpirun from $PATH
     stripfake()
@@ -508,20 +504,20 @@
     ### BEGIN pinning ###
     def set_pinning(self):
         """
-        set disablempipin to True or False depending on the command line options 'disablempipin' and 'overridepin'
+        set pinmpi to True or False depending on the command line options 'pinmpi' and 'overridepin'
 
         When set to True, will disable the MPI flavor's native pinning method
         """
 
-        # short circuit the call for self.options.disablempipin
-        if not hasattr(self.options, 'disablempipin') or self.options.disablempipin is None:
-            setattr(self.options, 'disablempipin', True)
+        # short circuit the call for self.options.pinmpi
+        if not hasattr(self.options, 'pinmpi') or self.options.pinmpi is None:
+            setattr(self.options, 'pinmpi', True)
 
         if self.pinning_override_type is not None:
-            self.log.debug("set_pinning: overriding pin type to %s, disablempipin set to False", self.pinning_override_type)
-            self.options.disablempipin = False
+            self.log.debug("set_pinning: overriding pin type to %s, pinmpi set to False", self.pinning_override_type)
+            self.options.pinmpi = False
         else:
-            self.log.debug("set_pinning: disablempipin %s", self.options.disablempipin)
+            self.log.debug("set_pinning: pinmpi %s", self.options.pinmpi)
 
     ### BEGIN mpdboot ###
     def make_mpdboot(self):
@@ -837,144 +833,8 @@
         self.mpirun_cmd += self.mpiexec_options
 
     def pinning_override(self):
-<<<<<<< HEAD
         """overriding the pinning method has to be handled by the flavor"""
         self.log.raiseException("pinning_override: not implemented.")
-=======
-        """
-        Create own pinning
-          - using taskset or numactl?
-          - start the real executable with correct pinning
-
-        There are self.mpiprocesspernode number of processes to start on (self.nruniquenodes * self.ppn) requested slots
-        Each node has to accept self.mpiprocesspernode/self.ppn processes over self.ppn number of cpu slots
-
-        Do we assume heterogenous nodes (ie same cpu layout as current node?)
-          - We should but in reality we don't because of different cpusets!
-
-        What do we support?
-          - packed/compact : all together, ranks close to each other
-          - spread: as far away as possible from each other
-
-        Option:
-          - threaded (default yes): eg in hybrid, pin on all available cores or just one
-
-        When in this mode, one needs to disable default/native pinning
-
-        There seems no clean way to simply prefix the variables before the real exe
-          - some mpirun are binary, others are bash
-            - no clean way to pass the variable
-              - a simple bash script also resolves the csh problem?
-
-        Simple shell check. This is the login shell of the current user
-          - not necessarily the current shell
-            - but it is when multinode is used i think (eg startup with ssh)
-        """
-        variableexpression = self.get_pinning_override_variable()
-        if variableexpression is None:
-            self.log.raiseException("pinning_override: no variable name found/set.")
-
-        self.log.debug("pinning_override: using variable expression %s as local node rank.", variableexpression)
-
-        rankname = 'MYMPIRUN_LOCALRANK'
-        rankmapname = 'MYMPIRUN_LOCALRANK_MAP'
-
-        wrappertxt = "#!/bin/bash\n%s=%s\n" % (rankname, variableexpression)
-
-        # number of local processors
-        # - eg numactl -s grep physcpubind
-        if not self.ppn == self.cores_per_node:
-            self.log.raiseException(("pinning_override: number of found procs %s is different from "
-                                     "requested ppn %s. Not yet supported.") % (self.cores_per_node, self.ppn))
-
-        override_type = self.pinning_override_type
-        multithread = True
-        if override_type.endswith('pin'):
-            override_type = override_type[:-3]
-            multithread = False
-        self.log.debug("pinning_override: type %s multithread %s", override_type, multithread)
-
-        # The whole method is very primitive
-        # - assume cpu layout on OS has correct numbering
-        # What about pinned threads of threaded apps?
-        # - eg use likwid to pin those threads too
-
-        # cores per process
-        corespp = self.cores_per_node // self.mpiprocesspernode
-        corespp_rest = self.cores_per_node % self.mpiprocesspernode
-        if (corespp < 1) or (self.mpiprocesspernode == self.cores_per_node):
-            multi = False
-            self.log.debug(("pinning_override: exactly one or more than one process for each core: mpi processes: %s "
-                            "ppn: %s. Multithreading is disabled."), self.mpiprocesspernode, self.cores_per_node)
-        if corespp_rest > 0:
-            self.log.debug(("pinning_override: number of mpiprocesses (%s) is not an exact multiple of "
-                            "number of procs (%s). Ignoring rest."), self.mpiprocesspernode, self.cores_per_node)
-
-        map_func = None
-        if override_type in ('packed', 'compact',):
-            if multi:
-                # consecutive domains
-                map_func = lambda x: "%s-%s" % (x * corespp, (x + 1) * corespp - 1)
-            else:
-                # consecutive cores
-                map_func = lambda x: x
-        elif override_type in ('cycle',):
-            # eg double with GAMESS
-            if multi:
-                self.log.raiseException(
-                    "pinning_override: trying to set pin type to 'cycle' with multithreading enabled: not supported")
-            else:
-                map_func = lambda x: (x % self.cores_per_node)
-        elif override_type in ('spread',):
-            if multi:
-                # spread domains
-                map_func = lambda x: "%s-%s" % (x * corespp, (x + 1) * corespp - 1)
-            else:
-                # spread cores
-                map_func = lambda x: (x * corespp)
-        else:
-            self.log.raiseException("pinning_override: unsupported pinning_override_type  %s" %
-                                    self.pinning_override_type)
-
-        rankmap = [map_func(x) for x in range(self.mpiprocesspernode)]
-
-        wrappertxt += "%s=(%s)\n" % (rankmapname, ' '.join(rankmap))
-
-        pinning_exe = which(self.PINNING_OVERRIDE_METHOD)  # default numactl
-        if not pinning_exe:
-            self.log.raiseException("pinning_override: can't find executable %s" % self.PINNING_OVERRIDE_METHOD)
-
-        if self.PINNING_OVERRIDE_METHOD in ('numactl',):
-            pinning_exe += ' --physcpubind="${%s[$%s]}"' % (rankmapname, rankname)
-
-        wrappertxt += "%s $@" % pinning_exe
-        wrapperpath = os.path.join(self.jobdir, 'pinning_override_wrapper.sh')
-        try:
-            open(wrapperpath, 'w').write(wrappertxt)
-            os.chmod(wrapperpath, stat.S_IRWXU)
-            self.log.debug("pinning_override: wrote wrapper file %s:\n%s", wrapperpath, wrappertxt)
-        except IOError:
-            self.log.raiseException('pinning_override: failed to write wrapper file %s', wrapperpath)
-
-        self.log.debug("pinning_override: pinning_exe %s to wrapper %s", pinning_exe, wrapperpath)
-
-        return wrapperpath
-
-    def get_pinning_override_variable(self):
-        """
-        Key element is that one needs to know the rank or something similar of each process
-          - preferably in environment
-            - eg QLogic PSC_MPI_NODE_RANK: this instance is the nth local rank.
-          - alternative is small c mpi program with bash wrapper
-            - see also likwid-mpirun for alternative example
-              - mentions similar OMPI_COMM_WORLD_RANK for OpenMPI and PMI_RANK for IntelMPI
-                - local_rank is remainder of myrank diveded by number of nodes?
-
-        This is a bash expression.
-          - eg $((x/y)) is also fine
-        """
-        self.log.raiseException("get_pinning_override_variable: not implemented.")
->>>>>>> 6eabba7a
 
     def mpirun_prepare_execution(self):
         """
