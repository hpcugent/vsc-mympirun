#
# Copyright 2011-2016 Ghent University
#
# This file is part of vsc-mympirun,
# originally created by the HPC team of Ghent University (http://ugent.be/hpc/en),
# with support of Ghent University (http://ugent.be/hpc),
# the Flemish Supercomputer Centre (VSC) (https://www.vscentrum.be),
# the Flemish Research Foundation (FWO) (http://www.fwo.be/en)
# and the Department of Economy, Science and Innovation (EWI) (http://www.ewi-vlaanderen.be/en).
#
# https://github.com/hpcugent/vsc-mympirun
#
# vsc-mympirun is free software: you can redistribute it and/or modify
# it under the terms of the GNU General Public License as published by
# the Free Software Foundation v2.
#
# vsc-mympirun is distributed in the hope that it will be useful,
# but WITHOUT ANY WARRANTY; without even the implied warranty of
# MERCHANTABILITY or FITNESS FOR A PARTICULAR PURPOSE.  See the
# GNU General Public License for more details.
#
# You should have received a copy of the GNU General Public License
# along with vsc-mympirun.  If not, see <http://www.gnu.org/licenses/>.
#
"""
MPICH specific classes

Documentation can be found at https://www.mpich.org/documentation/guides/
"""
import os

from distutils.version import LooseVersion

from vsc.mympirun.mpi.mpi import MPI
from vsc.utils.run import run_simple
from vsc.utils.missing import nub

class MVAPICH2Hydra(MPI):

    """An implementation of the MPI class for MVAPICH2 with Hydra"""

    _mpiscriptname_for = ['mhmpirun']
    _mpirun_for = ['MVAPICH2']
    _mpirun_version = staticmethod(lambda x: LooseVersion(x) >= LooseVersion("1.6.0"))

    HYDRA = True

    OPTS_FROM_ENV_FLAVOR_PREFIX = ['MV2', 'HYDRA']

    OPTS_FROM_ENV_TEMPLATE = "-envlist %(commaseparated)s"

    def prepare(self):
        super(MVAPICH2Hydra, self).prepare()

        if self.options.disablempipin:
            os.environ['MV2_ENABLE_AFFINITY'] = "1"
            os.environ['MV2_CPU_BINDING_POLICY'] = 'bunch'
        else:
            os.environ['MV2_ENABLE_AFFINITY'] = "0"

    def set_mpiexec_global_options(self):
        """Set mpiexec global options"""
        if self.options.debuglvl > 0 and self.options.use_psm:
            self.mpiexec_global_options['MV2_PSM_DEBUG'] = 1

        super(MVAPICH2Hydra, self).set_mpiexec_global_options()

    def _make_final_mpirun_cmd(self):
        """
        Create the acual mpirun command
        MVAPICH2Hydra doesn't need mpdboot options
        """
        self.mpirun_cmd += self.mpiexec_options


class MVAPICH2(MVAPICH2Hydra):

    """
    MVAPICH2 from 1.6 has new style of starting (wrt 1.4)
      - it uses the hydra interface and sligthly other mpdboot
    """
    _mpiscriptname_for = ['mmpirun']
    _mpirun_for = ['MVAPICH2']
    _mpirun_version = staticmethod(lambda x: LooseVersion(x) < LooseVersion("1.6.0"))

    HYDRA = False

    OPTS_FROM_ENV_FLAVOR_PREFIX = ['MV2']

    def make_mpdboot_options(self):
        """Small fix"""

        self.mpdboot_options.append("--totalnum=%s" % len(nub(self.nodes)))

        super(MVAPICH2, self).make_mpdboot_options()

    def mpirun_prepare_execution(self):
        """Manual start/stop of mpdboot"""

        res = []

        cmd = "%s %s" % ('mpdboot', ' '.join(self.mpdboot_options))
        res.append((run_simple, cmd))

        if self.options.debug:
            res.append((run_simple, 'mpdtrace -l'))

        res += super(MVAPICH2, self).mpirun_prepare_execution

        res.append((run_simple, 'mpdallexit'))


class MPICH2Hydra(MVAPICH2Hydra):

    """An implementation of the MPI class for MPICH2 with Hydra"""

    _mpiscriptname_for = ['m2hmpirun']
    _mpirun_for = ['MPICH2', 'mpich2']
    _mpirun_version = staticmethod(lambda x: LooseVersion(x) >= LooseVersion("1.4.0"))

    OPTS_FROM_ENV_FLAVOR_PREFIX = ['MPICH']

    def get_mpiexec_global_options(self):
        # add pinning
        options = super(MPICH2Hydra, self).get_mpiexec_global_options()
        if self.options.disablempipin:
            options.extend(['-binding', 'rr', '-topolib', 'hwloc'])
        return options


class MPICH2(MVAPICH2):

    """An implementation of the MPI class for MPICH2"""

    _mpiscriptname_for = ['m2mpirun']
    _mpirun_for = ['MPICH2', 'mpich2']
    _mpirun_version = staticmethod(lambda x: LooseVersion(x) < LooseVersion("1.4.0"))

    OPTS_FROM_ENV_FLAVOR_PREFIX = ['MPICH']

    def get_mpiexec_global_options(self):
        # add pinning
<<<<<<< HEAD
        options = super(MPICH2Hydra, self).get_mpiexec_global_options()
        if self.options.disablempipin:
=======
        options = super(MPICH2, self).get_mpiexec_global_options()
        if self.options.pinmpi:
>>>>>>> 6eabba7a
            options.extend(['-binding', 'rr', '-topolib', 'hwloc'])
        return options<|MERGE_RESOLUTION|>--- conflicted
+++ resolved
@@ -52,7 +52,7 @@
     def prepare(self):
         super(MVAPICH2Hydra, self).prepare()
 
-        if self.options.disablempipin:
+        if self.options.pinmpi:
             os.environ['MV2_ENABLE_AFFINITY'] = "1"
             os.environ['MV2_CPU_BINDING_POLICY'] = 'bunch'
         else:
@@ -123,7 +123,7 @@
     def get_mpiexec_global_options(self):
         # add pinning
         options = super(MPICH2Hydra, self).get_mpiexec_global_options()
-        if self.options.disablempipin:
+        if self.options.pinmpi:
             options.extend(['-binding', 'rr', '-topolib', 'hwloc'])
         return options
 
@@ -140,12 +140,7 @@
 
     def get_mpiexec_global_options(self):
         # add pinning
-<<<<<<< HEAD
-        options = super(MPICH2Hydra, self).get_mpiexec_global_options()
-        if self.options.disablempipin:
-=======
         options = super(MPICH2, self).get_mpiexec_global_options()
         if self.options.pinmpi:
->>>>>>> 6eabba7a
             options.extend(['-binding', 'rr', '-topolib', 'hwloc'])
         return options