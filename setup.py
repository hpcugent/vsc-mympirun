--- conflicted
+++ resolved
@@ -32,14 +32,10 @@
 from shared_setup import action_target, sdw
 from shared_setup_mympirun import mympirun_vsc_install_scripts
 
-VERSION = '3.3.0'
+VERSION = '3.3.1'
 PACKAGE = {
     'name': 'vsc-mympirun',
-<<<<<<< HEAD
     'provides': 'vsc-mympirun = %s' % VERSION,
-=======
-    'provides': 'vsc-mympirun = 3.2.3',
->>>>>>> 2081e7ef
     'install_requires': ['vsc-base >= 0.99'],
     'version': VERSION,
     'author': [sdw],
